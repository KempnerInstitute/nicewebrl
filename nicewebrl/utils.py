<<<<<<< HEAD
=======
from typing import List, Dict
import aiofiles
>>>>>>> 9c9d7822
import functools
import random
from nicegui import ui, app, Client
import asyncio
from nicewebrl.logging import get_logger
import jax
import jax.numpy as jnp
import msgpack
import os.path
import random
from datetime import datetime

logger = get_logger(__name__)


async def toggle_fullscreen():
  logger.info("Toggling fullscreen")
  await ui.run_javascript(
    """
    return (async () => {
        if (!document.fullscreenElement) {
            await document.documentElement.requestFullscreen();
        } else {
            if (document.exitFullscreen) {
                await document.exitFullscreen();
            }
        }
        return true;
    })();
    """,
    timeout=10,
  )


async def check_fullscreen():
  result = None
  try:
    result = await ui.run_javascript(
      "return document.fullscreenElement !== null;", timeout=10
    )
  except TimeoutError as e:
    # Handle the timeout, maybe retry or log the error
    logger.error(f"JavaScript execution timed out: {e}")
  return result


def clear_element(element):
  try:
    element.clear()
  except Exception as e:
    logger.error(f"Error clearing element: {e}")


async def wait_for_button_or_keypress(button, ignore_recent_press=False):
  attempt = 0
  while True:  # This will keep the function running indefinitely
    try:
      key_pressed_future = asyncio.get_event_loop().create_future()
      last_key_press_time = asyncio.get_event_loop().time()

      def on_keypress(event):
        nonlocal last_key_press_time
        current_time = asyncio.get_event_loop().time()

        if ignore_recent_press:
          if (
            current_time - last_key_press_time
          ) > 0.5 and not key_pressed_future.done():
            key_pressed_future.set_result(event)
        else:
          if not key_pressed_future.done():
            key_pressed_future.set_result(event)

        last_key_press_time = current_time

      keyboard = ui.keyboard(on_key=on_keypress)

      try:
        tasks = [button.clicked(), key_pressed_future]
        done, pending = await asyncio.wait(tasks, return_when=asyncio.FIRST_COMPLETED)

        for task in pending:
          if not task.done():
            task.cancel()

        for task in done:
          return task.result()

      except asyncio.CancelledError as e:
        logger.error(f"{attempt}. Task was cancelled. Cleaning up and retrying...")
        logger.error(f"Error: '{e}'")
        continue

      finally:
        # Always try to delete the keyboard, but catch any exceptions
        try:
          keyboard.delete()
        except Exception as e:
          logger.error(f"{attempt}. Error deleting keyboard: '{str(e)}'")

    except Exception as e:
      logger.error(
        f"{attempt}. Waiting for button or keypress. Error occurred: '{str(e)}'. Retrying..."
      )
      attempt += 1
      if attempt > 10:
        return
      await asyncio.sleep(1)  # Add a small delay before retrying


def retry_with_exponential_backoff(max_retries=3, base_delay=1, max_delay=10):
  def decorator(func):
    @functools.wraps(func)
    async def wrapper(*args, **kwargs):
      for attempt in range(1, max_retries + 1):
        try:
          return await func(*args, **kwargs)
        except Exception as e:
          if attempt == max_retries:
            logger.error(f"All {max_retries} attempts failed. Last error: {str(e)}")
            raise

          delay = min(
            base_delay * (2 ** (attempt - 1)) + random.uniform(0, 1),
            max_delay,
          )
          logger.error(
            f"Attempt {attempt} failed: {str(e)}. Retrying in {delay:.2f} seconds..."
          )
          await asyncio.sleep(delay)

      # This line should never be reached, but it's here for completeness
      raise Exception("Unexpected error in retry logic")

    return wrapper

  return decorator


def basic_javascript_file():
  current_file_path = os.path.abspath(__file__)
  current_directory = os.path.dirname(current_file_path)
  file = f"{current_directory}/basics.js"
  return file


<<<<<<< HEAD
def multihuman_javascript_file():
  current_file_path = os.path.abspath(__file__)
  current_directory = os.path.dirname(current_file_path)
  file = f"{current_directory}/multihuman_basics.js"
  return file


=======
>>>>>>> 9c9d7822
def initialize_user(seed: int = 0, *kwargs):
  """
  Initialize user-specific data and settings.

  Args:
      seed (int, optional): The seed for random number generation.
          Defaults to 0.
  """
  if seed:
    app.storage.user["seed"] = seed
  else:
    app.storage.user["seed"] = app.storage.user.get("seed", random.getrandbits(32))

  app.storage.user["rng_splits"] = app.storage.user.get("rng_splits", 0)
  if "rng_key" not in app.storage.user:
    rng_key = jax.random.PRNGKey(app.storage.user["seed"])
    app.storage.user["rng_key"] = rng_key.tolist()
    app.storage.user["init_rng_key"] = app.storage.user["rng_key"]
  app.storage.user["session_start"] = app.storage.user.get(
    "session_start", datetime.now().isoformat()
  )
  app.storage.user["session_duration"] = 0


def get_user_session_minutes():
  start_time = datetime.fromisoformat(app.storage.user["session_start"])
  current_time = datetime.now()
  duration = current_time - start_time
  minutes_passed = duration.total_seconds() / 60
  app.storage.user["session_duration"] = minutes_passed
  return minutes_passed


<<<<<<< HEAD
def broadcast_message(event: str, message: str):
  called_by_user_id = str(app.storage.user["seed"])
  called_by_room_id = str(app.storage.user["room_id"])
  stage = app.storage.user["stage_idx"]
  fn = f"userMessage('{called_by_room_id}', '{called_by_user_id}', '{event}', '{stage}', '{message}')"
  logger.info(fn)
  for client in Client.instances.values():
    with client:
      ui.run_javascript(fn)
=======
async def write_msgpack_record(f, data):
  """Write a length-prefixed msgpack record to a file.

  Args:
      f: An aiofiles file object opened in binary mode
      data: The data to write
  """
  packed_data = msgpack.packb(data)
  length = len(packed_data)
  await f.write(length.to_bytes(4, byteorder="big"))
  await f.write(packed_data)


async def read_msgpack_records(filepath: str):
  """Read length-prefixed msgpack records from a file.

  Args:
      filepath: Path to the file containing the records

  Yields:
      Decoded msgpack records one at a time
  """
  async with aiofiles.open(filepath, "rb") as f:
    while True:
      # Read length prefix (4 bytes)
      length_bytes = await f.read(4)
      if not length_bytes:  # End of file
        break

      # Convert bytes to integer
      length = int.from_bytes(length_bytes, byteorder="big")

      # Read the record data
      data = await f.read(length)
      if len(data) < length:  # Incomplete record
        logger.error(
          f"Corrupt data in {filepath}: Expected {length} bytes but got {len(data)}"
        )
        break

      # Unpack and yield the record
      try:
        record = msgpack.unpackb(data)
        yield record
      except Exception as e:
        logger.error(f"Failed to unpack record in {filepath}: {e}")
        break


async def read_all_records(filepath: str) -> List[Dict]:
  """Helper function to read all records into a list."""
  return [record async for record in read_msgpack_records(filepath)]
>>>>>>> 9c9d7822
<|MERGE_RESOLUTION|>--- conflicted
+++ resolved
@@ -1,8 +1,5 @@
-<<<<<<< HEAD
-=======
 from typing import List, Dict
 import aiofiles
->>>>>>> 9c9d7822
 import functools
 import random
 from nicegui import ui, app, Client
@@ -149,7 +146,6 @@
   return file
 
 
-<<<<<<< HEAD
 def multihuman_javascript_file():
   current_file_path = os.path.abspath(__file__)
   current_directory = os.path.dirname(current_file_path)
@@ -157,8 +153,6 @@
   return file
 
 
-=======
->>>>>>> 9c9d7822
 def initialize_user(seed: int = 0, *kwargs):
   """
   Initialize user-specific data and settings.
@@ -192,7 +186,6 @@
   return minutes_passed
 
 
-<<<<<<< HEAD
 def broadcast_message(event: str, message: str):
   called_by_user_id = str(app.storage.user["seed"])
   called_by_room_id = str(app.storage.user["room_id"])
@@ -202,7 +195,8 @@
   for client in Client.instances.values():
     with client:
       ui.run_javascript(fn)
-=======
+
+
 async def write_msgpack_record(f, data):
   """Write a length-prefixed msgpack record to a file.
 
@@ -254,5 +248,4 @@
 
 async def read_all_records(filepath: str) -> List[Dict]:
   """Helper function to read all records into a list."""
-  return [record async for record in read_msgpack_records(filepath)]
->>>>>>> 9c9d7822
+  return [record async for record in read_msgpack_records(filepath)]