--- conflicted
+++ resolved
@@ -18,7 +18,6 @@
 
 # Local application imports
 from nicewebrl import user_data_file
-<<<<<<< HEAD
 from nicewebrl.container import Container
 from nicewebrl.logging import get_logger
 from nicewebrl.nicejax import (
@@ -31,8 +30,14 @@
 )
 from nicewebrl.utils import retry_with_exponential_backoff, write_msgpack_record
 
-
-from jax.tree_util import tree_map as jax_tree_map
+try:
+    from jax.tree_util import tree_map as jax_tree_map
+except ImportError:
+    try:
+        import jax
+        jax_tree_map = jax.tree.map
+    except AttributeError:
+        raise ImportError("Failed to import jax.tree.map or jax.tree_map")
 
 # Type definitions
 FEEDBACK_FN = Callable[[struct.PyTreeNode], Dict]
@@ -41,20 +46,7 @@
 TIMESTEP_CALL_FN = Callable[[TimeStep], None]
 RENDER_FN = Callable[[TimeStep], IMAGE]
 DISPLAY_FN = Callable[["Stage", ui.element, TimeStep], None]
-=======
-
-
-try:
-  jax_tree_map = jax.tree.map
-except AttributeError:
-  import jax
-  jax_tree_map = jax.tree_map
-except:
-  raise ImportError("Failed to import jax.tree.map or jax.tree_map")
-
-FeedbackFn = Callable[[struct.PyTreeNode], Dict]
-
->>>>>>> 6947b986
+
 
 logger = get_logger(__name__)
 
